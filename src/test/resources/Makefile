--- conflicted
+++ resolved
@@ -87,10 +87,7 @@
 	  diff -u $(basename $@)Goal.java $(basename $@)Output.java > $(basename $@)-backward.diff ; \
 	fi
 
-<<<<<<< HEAD
-Insertion%.diff:
-	@(cd ../../.. && ./gradlew -q assemble)
-
+Insertion%.diff: compile
 	cp -f $(basename $@)A.java $(basename $@).git-merge
 	git merge-file --diff3 \
 	  $(basename $@).git-merge $(basename $@)Base.java $(basename $@)B.java || true
@@ -113,12 +110,7 @@
 	  diff -u $(basename $@)Goal.java $(basename $@)Output.java > $(basename $@)-backward.diff ; \
 	fi
 
-VersionNumbers%.diff:
-	@(cd ../../.. && ./gradlew -q assemble)
-=======
 VersionNumbers%.diff: compile
->>>>>>> febef5bf
-
 	cp -f $(basename $@)A.java $(basename $@).git-merge
 	git merge-file --diff3 \
 	  $(basename $@).git-merge $(basename $@)Base.java $(basename $@)B.java || true
