test: test-adjacent test-annotations test-imports test-version-numbers

test-adjacent: AdjacentTest1.diff AdjacentTest2.diff AdjacentTest3.diff AdjacentTest4.diff AdjacentTest5.diff AdjacentTest6.diff 

test-annotations: AnnotationsTest1.diff

test-imports: ImportsTest1.diff ImportsTest2.diff ImportsTest3.diff ImportsTest4.diff ImportsTest5.diff \
              ImportsTest6.diff ImportsTest7.diff ImportsTest8.diff ImportsTest9.diff ImportsTest10.diff \
<<<<<<< HEAD
              ImportsTest11.diff ImportsTest12.diff ImportsTest13.diff
=======
              ImportsTest11.diff ImportsTest12.diff ImportsTest13.diff ImportsTest14.diff
>>>>>>> 9b70ae74

test-version-numbers: VersionNumbersTest1.diff

test-defaults: DefaultsTest14.diff

compile:
	@(cd ../../.. && ./gradlew -q assemble)
ifneq ("","$(wildcard ../../../build/native/nativeCompile/plumelib-merge)")
	@(cd ../../.. && ./gradlew -q nativeCompile)
endif

Adjacent%.diff: compile
	cp -f $(basename $@)A.java $(basename $@).git-merge
	git merge-file --diff3 \
	  $(basename $@).git-merge $(basename $@)Base.java $(basename $@)B.java || true

	cp -f $(basename $@)A.java $(basename $@)Output.java
	../../main/sh/merge-driver.sh --only-adjacent \
	  $(basename $@)Output.java $(basename $@)Base.java $(basename $@)B.java || true
	if [ -f $(basename $@)Goal-forward.java ] ; then \
	  diff -u $(basename $@)Goal-forward.java $(basename $@)Output.java > $(basename $@)-forward.diff ; \
	else \
	  diff -u $(basename $@)Goal.java $(basename $@)Output.java > $(basename $@)-forward.diff ; \
	fi

	cp -f $(basename $@)B.java $(basename $@)Output.java
	../../main/sh/merge-driver.sh --only-adjacent \
	  $(basename $@)Output.java $(basename $@)Base.java $(basename $@)A.java || true
	if [ -f $(basename $@)Goal-backward.java ] ; then \
	  diff -u $(basename $@)Goal-backward.java $(basename $@)Output.java > $(basename $@)-backward.diff ; \
	else \
	  diff -u $(basename $@)Goal.java $(basename $@)Output.java > $(basename $@)-backward.diff ; \
	fi

# The AnnotationsTest2Merged.java file (for example) is the result of: git merge-file -p AnnotationsTest2A.java AnnotationsTest2Base.java AnnotationsTest2B.java > AnnotationsTest2Merged.java
Annotations%.diff: compile
	cp -f $(basename $@)Merged.java $(basename $@)Output.java
	../../main/sh/merge-tool.sh --only-java-annotations \
	  $(basename $@)Base.java $(basename $@)A.java $(basename $@)B.java $(basename $@)Output.java || true
	if [ -f $(basename $@)Goal-forward.java ] ; then \
	  diff -u $(basename $@)Goal-forward.java $(basename $@)Output.java > $(basename $@)-forward.diff ; \
	else \
	  diff -u $(basename $@)Goal.java $(basename $@)Output.java > $(basename $@)-forward.diff ; \
	fi

	cp -f $(basename $@)Merged.java $(basename $@)Output.java
	../../main/sh/merge-tool.sh --only-java-annotations \
	  $(basename $@)Base.java $(basename $@)B.java $(basename $@)A.java $(basename $@)Output.java || true
	if [ -f $(basename $@)Goal-backward.java ] ; then \
	  diff -u $(basename $@)Goal-backward.java $(basename $@)Output.java > $(basename $@)-backward.diff ; \
	else \
	  diff -u $(basename $@)Goal.java $(basename $@)Output.java > $(basename $@)-backward.diff ; \
	fi

Imports%.diff: compile
	cp -f $(basename $@)A.java $(basename $@).git-merge
	git merge-file --diff3 \
	  $(basename $@).git-merge $(basename $@)Base.java $(basename $@)B.java || true

	cp -f $(basename $@)A.java $(basename $@)Output.java
	../../main/sh/merge-driver.sh --only-java-imports \
	  $(basename $@)Output.java $(basename $@)Base.java $(basename $@)B.java || true
	if [ -f $(basename $@)Goal-forward.java ] ; then \
	  diff -u $(basename $@)Goal-forward.java $(basename $@)Output.java > $(basename $@)-forward.diff ; \
	else \
	  diff -u $(basename $@)Goal.java $(basename $@)Output.java > $(basename $@)-forward.diff ; \
	fi

	cp -f $(basename $@)B.java $(basename $@)Output.java
	../../main/sh/merge-driver.sh --only-java-imports \
	  $(basename $@)Output.java $(basename $@)Base.java $(basename $@)A.java || true
	if [ -f $(basename $@)Goal-backward.java ] ; then \
	  diff -u $(basename $@)Goal-backward.java $(basename $@)Output.java > $(basename $@)-backward.diff ; \
	else \
	  diff -u $(basename $@)Goal.java $(basename $@)Output.java > $(basename $@)-backward.diff ; \
	fi

VersionNumbers%.diff: compile

	cp -f $(basename $@)A.java $(basename $@).git-merge
	git merge-file --diff3 \
	  $(basename $@).git-merge $(basename $@)Base.java $(basename $@)B.java || true

	cp -f $(basename $@)A.java $(basename $@)Output.java
	../../main/sh/merge-driver.sh --only-version-numbers \
	  $(basename $@)Output.java $(basename $@)Base.java $(basename $@)B.java || true
	if [ -f $(basename $@)Goal-forward.java ] ; then \
	  diff -u $(basename $@)Goal-forward.java $(basename $@)Output.java > $(basename $@)-forward.diff ; \
	else \
	  diff -u $(basename $@)Goal.java $(basename $@)Output.java > $(basename $@)-forward.diff ; \
	fi

	cp -f $(basename $@)B.java $(basename $@)Output.java
	../../main/sh/merge-driver.sh --only-version-numbers \
	  $(basename $@)Output.java $(basename $@)Base.java $(basename $@)A.java || true
	if [ -f $(basename $@)Goal-backward.java ] ; then \
	  diff -u $(basename $@)Goal-backward.java $(basename $@)Output.java > $(basename $@)-backward.diff ; \
	else \
	  diff -u $(basename $@)Goal.java $(basename $@)Output.java > $(basename $@)-backward.diff ; \
	fi

<<<<<<< HEAD
# This runs the default mergers
Defaults%.diff: compile
	cp -f $(basename $@)A.java $(basename $@).git-merge
	git merge-file --diff3 \
	  $(basename $@).git-merge $(basename $@)Base.java $(basename $@)B.java || true

	cp -f $(basename $@)A.java $(basename $@)Output.java
	../../main/sh/merge-driver.sh --verbose \
	  $(basename $@)Output.java $(basename $@)Base.java $(basename $@)B.java || true
	if [ -f $(basename $@)Goal-forward.java ] ; then \
	  diff -u $(basename $@)Goal-forward.java $(basename $@)Output.java > $(basename $@)-forward.diff ; \
	else \
	  diff -u $(basename $@)Goal.java $(basename $@)Output.java > $(basename $@)-forward.diff ; \
	fi

	cp -f $(basename $@)B.java $(basename $@)Output.java
	../../main/sh/merge-driver.sh \
	  $(basename $@)Output.java $(basename $@)Base.java $(basename $@)A.java || true
	if [ -f $(basename $@)Goal-backward.java ] ; then \
	  diff -u $(basename $@)Goal-backward.java $(basename $@)Output.java > $(basename $@)-backward.diff ; \
	else \
	  diff -u $(basename $@)Goal.java $(basename $@)Output.java > $(basename $@)-backward.diff ; \
	fi
=======
jcardreader:
	test-jcardreader.sh
>>>>>>> 9b70ae74
<|MERGE_RESOLUTION|>--- conflicted
+++ resolved
@@ -6,11 +6,7 @@
 
 test-imports: ImportsTest1.diff ImportsTest2.diff ImportsTest3.diff ImportsTest4.diff ImportsTest5.diff \
               ImportsTest6.diff ImportsTest7.diff ImportsTest8.diff ImportsTest9.diff ImportsTest10.diff \
-<<<<<<< HEAD
               ImportsTest11.diff ImportsTest12.diff ImportsTest13.diff
-=======
-              ImportsTest11.diff ImportsTest12.diff ImportsTest13.diff ImportsTest14.diff
->>>>>>> 9b70ae74
 
 test-version-numbers: VersionNumbersTest1.diff
 
@@ -112,7 +108,6 @@
 	  diff -u $(basename $@)Goal.java $(basename $@)Output.java > $(basename $@)-backward.diff ; \
 	fi
 
-<<<<<<< HEAD
 # This runs the default mergers
 Defaults%.diff: compile
 	cp -f $(basename $@)A.java $(basename $@).git-merge
@@ -136,7 +131,7 @@
 	else \
 	  diff -u $(basename $@)Goal.java $(basename $@)Output.java > $(basename $@)-backward.diff ; \
 	fi
-=======
+
+
 jcardreader:
-	test-jcardreader.sh
->>>>>>> 9b70ae74
+	test-jcardreader.sh