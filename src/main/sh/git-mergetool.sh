--- conflicted
+++ resolved
@@ -127,21 +127,12 @@
 
 for file in "${files[@]}" ; do
   # `git cat-file -e "$RIGHT_REV:$file"` sometimes doesn't work; I don't know why.  So use `git show`.
-<<<<<<< HEAD
-  basefile="$(mktemp -p /tmp "base-XXXXXX-$(basename "$file")")"
+  basefile="$(mktemp -p /tmp "base-XXXXXX" --suffix "-$(basename "$file")")"
   if ! git show "$BASE_REV:$file" > "$basefile" 2> /dev/null ; then continue ; fi
-  leftfile="$(mktemp -p /tmp "left-XXXXXX-$(basename "$file")")"
+  leftfile="$(mktemp -p /tmp "left-XXXXXX" --suffix "-$(basename "$file")")"
   if ! git show "$LEFT_REV:$file" > "$leftfile" 2> /dev/null ; then continue ; fi
-  rightfile="$(mktemp -p /tmp "right-XXXXXX-$(basename "$file")")"
+  rightfile="$(mktemp -p /tmp "right-XXXXXX" --suffix "-$(basename "$file")")"
   if ! git show "$RIGHT_REV:$file" > "$rightfile" 2> /dev/null ; then continue ; fi
-=======
-  basefile="$(mktemp -p /tmp "base-XXXXXX" --suffix "-$(basename "$file")")"
-  if ! git show "$BASE_REV:$file" > "$basefile" ; then continue ; fi
-  leftfile="$(mktemp -p /tmp "left-XXXXXX" --suffix "-$(basename "$file")")"
-  if ! git show "$LEFT_REV:$file" > "$leftfile" ; then continue ; fi
-  rightfile="$(mktemp -p /tmp "right-XXXXXX" --suffix "-$(basename "$file")")"
-  if ! git show "$RIGHT_REV:$file" > "$rightfile" ; then continue ; fi
->>>>>>> 351d2aa0
 
   command="export BASE='$basefile'; export LOCAL='$leftfile'; export REMOTE='$rightfile'; export MERGED='$file'; $mergetool_command"
   if [ -n "$verbose" ] ; then
