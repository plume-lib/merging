package org.plumelib.merging;

import java.nio.file.Path;
import java.util.ArrayList;
import java.util.List;
import java.util.regex.Pattern;
import org.checkerframework.checker.lock.qual.GuardSatisfied;
import org.checkerframework.checker.nullness.qual.EnsuresNonNull;
import org.checkerframework.checker.nullness.qual.MonotonicNonNull;
import org.checkerframework.checker.nullness.qual.Nullable;
import org.checkerframework.dataflow.qual.Pure;
import org.checkerframework.dataflow.qual.SideEffectFree;
import org.plumelib.util.CollectionsPlume;
import org.plumelib.util.FilesPlume;
import org.plumelib.util.StringsPlume;

// This class is needed because it seems that JGit's MergeResult is produced only by its own tools;
// that is, one cannot create a JGit MergeResult by parsing a conflicted file.

/**
 * Represents a file that may contain conflict markers.
 *
 * <p>It is either erroneous (unparseable), or it is a sequence of ConflictElement objects.
 *
 * <p>There are two general forms of conflicted sections of a file:
 *
 * <p>diff style:
 *
 * <pre>{@code
 * <<<<<<< OURS
 * puts 'hola world'
 * =======
 * puts 'hello mundo'
 * >>>>>>> THEIRS
 * }</pre>
 *
 * <p>diff3 style:
 *
 * <pre>{@code
 * <<<<<<< ours
 * puts 'hola world'
 * ||||||| base
 * puts 'hello world'
 * =======
 * puts 'hello mundo'
 * >>>>>>> theirs
 * }</pre>
 */
public class ConflictedFile {

  // /** If true, output diagnostic information for debugging. */
  // private static final boolean verbose = false;

  // At least one of fileContents, lines, and hunks is non-null.

  /** The file contents, as a single string. Includes conflict markers. */
  private @MonotonicNonNull String fileContents;

  /** The lines of the file, including conflict markers. */
  private @MonotonicNonNull List<String> lines;

  /** The contents of the conflicted file. They are interspersed conflict hunks and common lines. */
  private @MonotonicNonNull List<ConflictElement> hunks;

  /** The error message indicating why the file could not be parsed, or null. */
  private @MonotonicNonNull String parseError = null;

  /** True if the {@link #hasConflict} variable has been initialized. */
  private boolean hasConflictInitialized = false;

  /**
   * True if the file contains a conflict, false if the file contains no conflict. The value is
   * meaningful only if {@link #hasConflictInitialized} is true.
   */
  private boolean hasConflict = false;

  /** True if the file had trivial conflicts that were resolved. */
  private boolean hasTrivalConflict = false;

  /**
   * Create a new ConflictedFile.
   *
   * @param lines the lines in the conflicted file, including conflict markers
   * @param hunks the contents of the conflicted file
   */
  public ConflictedFile(List<String> lines, List<ConflictElement> hunks) {
    this.fileContents = null;
    this.lines = lines;
    this.hunks = hunks;
  }

  /**
   * Create a new erroneous ConflictedFile.
   *
   * @param lines the lines in the conflicted file, including conflict markers
   * @param parseError the error message
   */
  public ConflictedFile(List<String> lines, String parseError) {
    this.fileContents = null;
    this.lines = lines;
    this.hunks = null;
    this.parseError = parseError;
    this.hasConflictInitialized = true;
    this.hasConflict = true;
  }

  /**
   * Create a new ConflictedFile.
   *
   * @param lines the lines in the conflicted file, including conflict markers
   * @param hasConflict true if the file contains a conflict, false if the file contains no conflict
   */
  public ConflictedFile(List<String> lines, boolean hasConflict) {
    this.fileContents = null;
    this.lines = lines;
    this.hunks = null;
    this.hasConflictInitialized = true;
    this.hasConflict = hasConflict;
  }

  /**
   * Parse a conflicted file.
   *
   * @param path the path of the conflicted file
   */
  public ConflictedFile(Path path) {
    this(FilesPlume.readString(path));
  }

  /**
   * Parse a conflicted file.
   *
   * @param path the path of the conflicted file
   * @param hasConflict true if the file contains a conflict, false if the file contains no conflict
   */
  public ConflictedFile(Path path, boolean hasConflict) {
    this(FilesPlume.readString(path), hasConflict);
  }

  /**
   * Create a new ConflictedFile.
   *
   * @param fileContents the conflicted file, as a single string
   */
  public ConflictedFile(String fileContents) {
    this.fileContents = fileContents;
    this.lines = null;
    this.hunks = null;
  }

  /**
   * Create a new ConflictedFile.
   *
   * @param fileContents the conflicted file, as a single string
   * @param hasConflict true if the file contains a conflict, false if the file contains no conflict
   */
  public ConflictedFile(String fileContents, boolean hasConflict) {
    this.fileContents = fileContents;
    this.lines = null;
    this.hunks = null;
    this.hasConflictInitialized = true;
    this.hasConflict = hasConflict;
  }

  /**
   * Create a new ConflictedFile.
   *
   * @param lines the lines of the conflicted file
   */
  public ConflictedFile(List<String> lines) {
    this.lines = lines;
    this.hunks = null;
  }

  ///////////////////////////////////////////////////////////////////////////
  /// End of constructors
  ///

  /**
   * Returns the contents of the conflicted file, or null if the file format is erroneous.
   *
   * @return the contents of the conflicted file
   */
  @SuppressWarnings("purity") // pure from clients' point of view
  @Pure
  public @Nullable List<ConflictElement> hunks() {
    if (hunks == null && parseError == null) {
      parse();
    }
    return hunks;
  }

  /**
   * Returns the merge conflicts in this.
   *
   * @return the merge conflicts in this
   */
  @SuppressWarnings("purity") // pure from clients' point of view
  @Pure
  public List<MergeConflict> mergeConflicts() {
    hunks();
    if (hunks == null) {
      throw new Error("parsing failed: " + parseError());
    }
    List<MergeConflict> result = new ArrayList<>((hunks.size() + 1) / 2);
    for (ConflictElement ce : hunks) {
      if (ce instanceof MergeConflict) {
        result.add((MergeConflict) ce);
      }
    }
    return result;
  }

  /**
   * Returns the format error of the conflicted file, or null if the file format is not erroneous.
   *
   * @return the format error of the conflicted file, or null
   */
  @Pure
  public @Nullable String parseError() {
    if (parseError == null && hunks == null) {
      parse();
    }
    return parseError;
  }

  /**
   * Returns true if the conflict file has improper format.
   *
   * @return true if the conflict file has improper format
   */
  @Pure
  public boolean isParseError() {
    return parseError() != null;
  }

  /** Matches the start of a conflict, in a multiline string. */
  private Pattern conflictStartMultilinePattern = Pattern.compile("^<<<<<<", Pattern.MULTILINE);

  /**
   * Returns true if the file contains any conflicts, false if the file contains no conflict.
   *
   * @return true if the file contains any conflicts, false if the file contains no conflict
   */
  @SuppressWarnings("purity") // pure from clients' point of view
  @Pure
  public boolean hasConflict() {
    if (!hasConflictInitialized) {
      if (hunks != null) {
        hasConflict = CollectionsPlume.anyMatch(hunks, ce -> ce instanceof MergeConflict);
      } else {
        if (fileContents != null) {
          hasConflict = conflictStartMultilinePattern.matcher(fileContents).find();
        } else if (lines != null) {
          hasConflict = CollectionsPlume.anyMatch(lines, l -> l.startsWith("<<<<<<"));
        } else {
          throw new Error("Bad state");
        }
      }
      hasConflictInitialized = true;
    }
    return hasConflict;
  }

  /**
   * Returns true if this file contained a "trivial" conflict, where two of base, left, and right
   * were the same.
   *
   * @return true if this file contained a "trivial" conflict
   */
  @Pure
  public boolean hasTrivalConflict() {
    return hasTrivalConflict;
  }

  /**
   * Returns the contents of the conflicted file, including conflict markers.
   *
   * @return the contents of the conflicted file
   * @see #lines()
   */
  @SuppressWarnings("purity") // pure from clients' point of view
  @Pure
  @EnsuresNonNull("fileContents")
  public String fileContents() {
    if (fileContents == null) {
      if (lines != null) {
        fileContents = String.join("", lines());
      } else if (hunks != null) {
        StringBuilder sb = new StringBuilder();
        for (ConflictElement ce : hunks) {
          for (String line : ce.toLines()) {
            sb.append(line);
          }
        }
        fileContents = sb.toString();
      } else {
        throw new Error("too many null values");
      }
    }
    return fileContents;
  }

  /**
   * Returns the lines of the conflicted file, including conflict markers. Clients should not mutate
   * the return value.
   *
   * @return the lines of the conflicted file
   * @see #fileContents()
   */
  @Pure
  @EnsuresNonNull("lines")
  public List<String> lines() {
    if (lines == null) {
      if (fileContents != null) {
        lines = StringsPlume.splitLinesRetainSeparators(fileContents);
      } else if (hunks != null) {
        lines = new ArrayList<String>();
        for (ConflictElement ce : hunks) {
          lines.addAll(ce.toLines());
        }
      } else {
        throw new Error("too many null values");
      }
    }
    return lines;
  }

  @Override
<<<<<<< HEAD
  @SideEffectFree
  public String toString() {
=======
  public String toString(@GuardSatisfied ConflictedFile this) {
>>>>>>> af018d4e
    if (parseError != null) {
      return "ParseError{" + parseError + "}";
    } else if (hunks != null) {
      return "ConflictedFile{" + hunks.toString() + "}";
    } else if (fileContents != null) {
      return "UnparsedConflictedFile{" + fileContents + "}";
    } else if (lines != null) {
      return "UnparsedConflictedFile{" + String.join("", lines) + "}";
    } else {
      throw new Error();
    }
  }

  /** One element of a conflicted file: either {@link MergeConflict} or {@link CommonLines}. */
  public static interface ConflictElement {
    /**
     * Returns the lines in the confict-file representation of this.
     *
     * @return the lines in the confict-file representation of this
     */
    @SideEffectFree
    public List<String> toLines();
  }

  /** A single merge conflict (part of a conflicted file). */
  // This cannot be a record because I don't want the default constructor to be public.
  public static class MergeConflict implements ConflictElement {
    /** The base text; empty string means empty, null means unknown. */
    @MonotonicNonNull List<String> base;

    /** The left text. */
    List<String> left;

    /** The right text. */
    List<String> right;

    /** The first line in the conflict --- that is, the line with {@code <<<<<<}. */
    int start;

    /** The line after the conflict --- that is, the line after the one with {@code >>>>>>}. */
    int end;

    /**
     * Creates a MergeConflict. Clients should use {@link #of} instead.
     *
     * @param left the left text
     * @param right the right text
     * @param base the base text
     * @param start the first line in the conflict --- that is, the line with {@code <<<<<<}
     * @param end the line after the conflict --- that is, the line after the one with {@code
     *     >>>>>>}
     */
    private MergeConflict(
        @Nullable List<String> base, List<String> left, List<String> right, int start, int end) {
      this.base = base;
      this.left = left;
      this.right = right;
      this.start = start;
      this.end = end;
    }

    // `git merge-file` sometimes produces trivial conflicts.  I don't know why, but here is an
    // example:
    //
    // base:
    // import java.util.function.BiFunction;
    // import org.checkerframework.checker.nullness.qual.Nullable;
    //
    // left:
    // import java.util.function.BiFunction;
    // import javax.annotation.CheckForNull;
    // import org.checkerframework.checker.nullness.qual.KeyFor;
    // import org.checkerframework.checker.nullness.qual.Nullable;
    // import org.checkerframework.checker.signedness.qual.UnknownSignedness;
    //
    // right:
    // import java.util.function.BiFunction;
    // import javax.annotation.CheckForNull;
    // import org.checkerframework.checker.nullness.qual.Nullable;
    //
    // merged:
    // import java.util.function.BiFunction;
    // import javax.annotation.CheckForNull;
    // <<<<<<<
    // import org.checkerframework.checker.nullness.qual.KeyFor;
    // =======
    // >>>>>>>
    // import org.checkerframework.checker.nullness.qual.Nullable;
    // import org.checkerframework.checker.signedness.qual.UnknownSignedness;

    /**
     * Creates a MergeConflict. Creates a CommonLines if the merge conflict would be trivial.
     *
     * @param base the base text
     * @param left the left text
     * @param right the right text
     * @param start the first line in the conflict --- that is, the line with {@code <<<<<<}
     * @param end the line after the conflict --- that is, the line after the one with {@code
     *     >>>>>>}
     * @return a new MergeConflict or CommonLines
     */
    public static ConflictElement of(
        @Nullable List<String> base, List<String> left, List<String> right, int start, int end) {
      if (left.equals(right) || left.equals(base)) {
        return new CommonLines(right);
      } else if (right.equals(base)) {
        return new CommonLines(left);
      } else {
        return new MergeConflict(base, left, right, start, end);
      }
    }

    /**
     * Returns the base text.
     *
     * @return the base text
     */
    @Pure
    public @Nullable List<String> base() {
      return base;
    }

    /**
     * Returns the left text.
     *
     * @return the left text
     */
    @Pure
    public List<String> left() {
      return left;
    }

    /**
     * Returns the right text.
     *
     * @return the right text
     */
    @Pure
    public List<String> right() {
      return right;
    }

    /**
     * Returns the first line in the conflict --- that is, the line with {@code <<<<<<}.
     *
     * @return the first line in the conflict
     */
    @Pure
    public int start() {
      return start;
    }

    /**
     * Returns the line after the conflict --- that is, the line after the one with {@code >>>>>>}.
     *
     * @return the line after the conflict
     */
    @Pure
    public int end() {
      return end;
    }

    /**
     * Returns the base text as a single string.
     *
     * @return the base text as a single string
     */
    protected @Nullable String baseJoined() {
      if (base == null) {
        return null;
      } else {
        return String.join("", base);
      }
    }

    /**
     * Returns the left text as a single string.
     *
     * @return the left text as a single string
     */
    protected String leftJoined() {
      return String.join("", left);
    }

    /**
     * Returns the right text as a single string.
     *
     * @return the right text as a single string
     */
    protected String rightJoined() {
      return String.join("", right);
    }

    @SuppressWarnings("purity") // pure from clients' point of view (wrt `equals()`, not `==`)
    @Pure
    @Override
    public List<String> toLines() {
      List<String> result =
          new ArrayList<>(left.size() + right.size() + (base == null ? 0 : (base.size() + 1)) + 3);
      // TODO: Use the file separator from the file.
      result.add("<<<<<<< OURS" + System.lineSeparator());
      result.addAll(left);
      if (base != null) {
        result.add("||||||| BASE" + System.lineSeparator());
        result.addAll(base);
      }
      result.add("=======" + System.lineSeparator());
      result.addAll(right);
      result.add(">>>>>>> THEIRS" + System.lineSeparator());
      return result;
    }

    @Override
    public String toString(@GuardSatisfied MergeConflict this) {
      return "MergeConflict"
          + ("{base=" + base + "}")
          + ("{left=" + left + "}")
          + ("{right=" + right + "}");
    }
  }

  /**
   * A non-conflicted part of a conflicted file.
   *
   * @param textLines the text
   */
  public static record CommonLines(
      /** The text. */
      List<String> textLines) implements ConflictElement {
    /**
     * Creates a CommonLines.
     *
     * @param textLines the lines. It is permitted for this to be an empty array.
     */
    public CommonLines {}

    @SuppressWarnings("lock:override.receiver") // JDK needs annotations on java.lang.Record
    @Override
    public String toString(@GuardSatisfied CommonLines this) {
      return textLines.toString();
    }

    @Override
    public List<String> toLines() {
      return textLines;
    }

    /**
     * Returns the lines, joined into a single string. Is expensive if there are many lines.
     *
     * @return the lines as a single string
     */
    public String joinedLines() {
      return String.join("", textLines);
    }

    /**
     * Returns a copy of this CommonLines, without lines that match {@code p}. May return the
     * receiver.
     *
     * @param p a pattern
     * @return a copy of this without lines that match {@code p}, or this
     */
    public CommonLines removeMatchingLines(Pattern p) {
      List<String> result = new ArrayList<>();
      for (String line : textLines) {
        if (!p.matcher(line).matches()) {
          result.add(line);
        }
      }
      int size = result.size();
      if (size == textLines.size()) {
        return this;
      } else {
        return new CommonLines(result);
      }
    }

    /**
     * Converts a list of CommonLines to a list of Strings.
     *
     * @param cls a list of CommonLines
     * @return all the lines in the input
     */
    public static List<String> toLines(List<CommonLines> cls) {
      List<String> result = new ArrayList<>();
      for (CommonLines cl : cls) {
        for (String s : cl.textLines()) {
          result.add(s);
        }
      }
      return result;
    }

    /**
     * Converts a list of CommonLines to a single string.
     *
     * @param cls a list of CommonLines
     * @return the concatenation of all the lines in the input
     */
    public static String toString(List<CommonLines> cls) {
      StringBuilder result = new StringBuilder();
      for (CommonLines cl : cls) {
        for (String s : cl.textLines()) {
          result.append(s);
        }
      }
      return result.toString();
    }
  }

  ///////////////////////////////////////////////////////////////////////////
  /// Parsing
  ///

  /** Parse a conflicted file, filling in the {@link #hunks} or {@link #parseError} field. */
  @SuppressWarnings("purity") // pure from clients' point of view
  @Pure
  private void parse() {
    try {
      int numLines = lines().size();

      List<ConflictElement> result = new ArrayList<>();

      int i = 0;
      int lastConflictEnder = -1;
      while (i < numLines) {
        String line = lines.get(i);
        if (!line.startsWith("<<<<<<")) {
          i++;
          continue;
        }

        int conflictStart = i;

        // We found <<<<<<, the left conflict start marker.
        if (i > lastConflictEnder + 1) {
          List<String> commonText = lines.subList(lastConflictEnder + 1, i);
          if (commonText.size() != 0) {
            result.add(new CommonLines(commonText));
          }
        }
        int leftConflictMarker = i;
        i++;
        // Determine the left text, and the base text if it exists.
        List<String> left = null;
        boolean foundBaseSeparator = false;
        while (i < numLines) {
          line = lines.get(i);
          foundBaseSeparator = line.startsWith("||||||");
          if (foundBaseSeparator || line.startsWith("======")) {
            left = lines.subList(leftConflictMarker + 1, i);
            break;
          } else {
            i++;
          }
        }
        if (i == numLines) {
          parseError =
              "No ====== or |||||| line found after <<<<<< on line " + (leftConflictMarker + 1);
          return;
        }
        assert left != null : "@AssumeAssertion(nullness): due to test of i==numLines";
        List<String> base = null;
        int baseConflictMarker = -1;
        if (foundBaseSeparator) {
          // We found ||||||, still need to find ======.
          baseConflictMarker = i;
          i++;
          while (i < numLines) {
            line = lines.get(i);
            if (line.startsWith("======")) {
              base = lines.subList(baseConflictMarker + 1, i);
              break;
            }
            i++;
          }
          if (i == numLines) {
            String msg1 = "No ====== line found after <<<<<< on line " + (leftConflictMarker + 1);
            String msg2;
            if (foundBaseSeparator) {
              msg2 = " and |||||| on line " + (baseConflictMarker + 1);
            } else {
              msg2 = "";
            }
            parseError = msg1 + msg2;
            return;
          }
        }
        // We have read the left conflict text, and the base conflict text if any.
        @SuppressWarnings("interning:not.interned")
        boolean sameLine = (line == lines.get(i));
        assert sameLine;
        assert line.startsWith("======")
            : "line " + (i + 1) + " doesn't start with \"======\": " + line;
        int rightConflictMarker = i;
        i++;
        List<String> right = null;
        while (i < numLines) {
          line = lines.get(i);
          if (line.startsWith(">>>>>>")) {
            right = lines.subList(rightConflictMarker + 1, i);
            break;
          }
          i++;
        }
        if (right == null) {
          parseError =
              "No >>>>>> line found after <<<<<< on line "
                  + (leftConflictMarker + 1)
                  + " and ====== on line "
                  + (rightConflictMarker + 1);
          return;
        }
        assert right != null : "@AssumeAssertion(nullness): if left is non-null, so is right";
        ConflictElement ce = MergeConflict.of(base, left, right, conflictStart, i + 1);
        if (ce instanceof CommonLines) {
          hasTrivalConflict = true;
        }
        result.add(ce);
        lastConflictEnder = i;
        i++;
      } // while (i < numLines)
      assert i == numLines;
      List<String> lastCommon = lines.subList(lastConflictEnder + 1, i);
      if (!lastCommon.isEmpty()) {
        result.add(new CommonLines(lastCommon));
      }
      hunks = result;
      if (hasTrivalConflict) {
        resetLinesAndFileContents();
      }
    } catch (Throwable e) {
      System.out.println(this);
      throw e;
    }
  }

  /**
   * Sets {@link #lines} and {@link fileContents} to null. This is a separate method so that a
   * {@code @SuppressWarnings} annotation can be written on it.
   */
  @SuppressWarnings("nullness:assignment") // resets the data structure
  private void resetLinesAndFileContents() {
    lines = null;
    fileContents = null;
  }
}<|MERGE_RESOLUTION|>--- conflicted
+++ resolved
@@ -327,12 +327,8 @@
   }
 
   @Override
-<<<<<<< HEAD
   @SideEffectFree
-  public String toString() {
-=======
   public String toString(@GuardSatisfied ConflictedFile this) {
->>>>>>> af018d4e
     if (parseError != null) {
       return "ParseError{" + parseError + "}";
     } else if (hunks != null) {
