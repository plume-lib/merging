# merge-tools

This project contains git merge drivers and git merge tools.

Currently some only work on Java files, and some are more general.

Currently they are relatively slow:  about 1/3 second per Java file that was
modified in both versions to be merged.  Most merges involve few Java files that
were modified in both versions, but if there are many, the merge will be slow.


## Features

* [Java imports](README-java-imports.md):  This handles conflicts in `import`
statements, keeping all the necessary imports.  It also prevents a merge from
removing a needed `import` statement, even if the merge would be clean.

* [Java annotations](README-java-annotations.md):  This resolves conflicts in
favor of retaining a Java annotation, when the only textual difference is in
annotations.

* [Adjacent lines](README-adjacent-lines.md): This resolves conflicts when the two edits
only affect different lines.  By default, git considers edits to different,
adjacent lines to be a conflict.

You can enable and disable each feature individually, or enable just one feature.
These command-line arguments are supported by the merge driver
`java-merge-driver.sh` and the merge tool `java-merge-tool.sh`.
 * `--imports`, `--no-imports`, `--only-imports` [default: enabled]
 * `--annotations`, `--no-annotations`, `--only-annotations` [default: enabled]
 * `--adjacent`, `--no-adjacent`, `--only-adjacent` [default: disabled]


## How to use


### Common setup

0. You must have Java 17 or later installed.

1. Clone this repository.

2. In the top level of this repository, run: `./gradlew shadowJar`

3. Put directory `.../merge-tools/src/main/sh/` on your PATH,
adjusting "..." according to where you cloned this repository.
After changing a dotfile to set PATH, you may need to log out
and log back in again to have the change take effect.
(Or, use the absolute pathname in uses of `*.sh` files below.)


### How to use as a merge driver

After performing the following steps, git will automatically use this merge
driver for every merge of Java files.

1. In your `~/.gitconfig` file, add:

```
[merge "merge-java"]
<<<<<<< HEAD
      name = Merge Java files
      driver = java-merge-driver.sh "%A" "%O" "%B"
=======
        name = Merge Java files
        driver = java-merge-driver.sh "%A" "%O" "%B"
>>>>>>> 9815a61e
```

2. In a gitattributes file, add:

```
*.java merge=merge-java
```

To enable this for a single repository, add this to the repository's `.gitattributes` file.

To enable this for all repositories, add this to your your user-level
gitattributes file.  The user-level gitattributes file is by default
`$XDG_CONFIG_HOME/git/attributes`.  You can change the user-level file to be
`~/.gitattributes` by running the following command, once ever per computer:
`git config --global core.attributesfile '~/.gitattributes'`


### How to use as a merge tool

First, edit your `~/.gitconfig` file as shown below.

Run the following after a git merge that leaves conflicts:

```
yes | git mergetool --tool=merge-java
```

The reason for `yes |` is that `git mergetool` stops and asks after each file
that wasn't perfectly merged.  This question is not helpful, the `-y` and
`--no-prompt` command-line arguments do not suppress it, and it's tedious to
keep typing "y".


#### `~/.gitconfig` setup for use as a merge tool

In your `~/.gitconfig` file, add:

```
[merge]
# Show original in addition to the two conflicting edits.
        conflictstyle = zdiff3

[merge]
        tool = merge-java

[mergetool.merge-java]
        cmd = java-merge-tool.sh "${BASE}" "${LOCAL}" "${REMOTE}" "${MERGED}"
        trustExitCode = true
```


## Git merge terminology

A **merge driver** is automatically called during `git merge` whenever no two of
{base,edit1,edit2} are the same.  It writes a merged file, which may or may not
contain conflict markers.

A **merge tool** is called manually by the programmer.  For each file that
contains conflict markers, the merge tool runs and observes the base, edit1,
edit2, and the conflicted merge (which the merge tool can overwrite with a new
merge result).  If the merge driver produced a clean merge for a given file,
then the merge tool is not run on the file.

After running `git merge` (and perhaps manually resolving some of the
conflicts), you might run a merge tool to resolve further conflicts.


## License

This project is distributed under the [MIT license](LICENSE).  One file
uses a different license:
[diff_match_patch.java](src/main/java/name/fraser/neil/plaintext/diff_match_patch.java)
uses the [Apache License, Version
2.0](http://www.apache.org/licenses/LICENSE-2.0), which is compatible with
the MIT license.<|MERGE_RESOLUTION|>--- conflicted
+++ resolved
@@ -58,13 +58,8 @@
 
 ```
 [merge "merge-java"]
-<<<<<<< HEAD
-      name = Merge Java files
-      driver = java-merge-driver.sh "%A" "%O" "%B"
-=======
         name = Merge Java files
         driver = java-merge-driver.sh "%A" "%O" "%B"
->>>>>>> 9815a61e
 ```
 
 2. In a gitattributes file, add:
@@ -100,7 +95,9 @@
 
 #### `~/.gitconfig` setup for use as a merge tool
 
-In your `~/.gitconfig` file, add:
+There is just one step for setup.
+
+1. In your `~/.gitconfig` file, add:
 
 ```
 [merge]
